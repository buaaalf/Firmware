/****************************************************************************
 *
 *   Copyright (c) 2013 PX4 Development Team. All rights reserved.
 *   Author: Anton Babushkin <rk3dov@gmail.com>
 *
 * Redistribution and use in source and binary forms, with or without
 * modification, are permitted provided that the following conditions
 * are met:
 *
 * 1. Redistributions of source code must retain the above copyright
 *    notice, this list of conditions and the following disclaimer.
 * 2. Redistributions in binary form must reproduce the above copyright
 *    notice, this list of conditions and the following disclaimer in
 *    the documentation and/or other materials provided with the
 *    distribution.
 * 3. Neither the name PX4 nor the names of its contributors may be
 *    used to endorse or promote products derived from this software
 *    without specific prior written permission.
 *
 * THIS SOFTWARE IS PROVIDED BY THE COPYRIGHT HOLDERS AND CONTRIBUTORS
 * "AS IS" AND ANY EXPRESS OR IMPLIED WARRANTIES, INCLUDING, BUT NOT
 * LIMITED TO, THE IMPLIED WARRANTIES OF MERCHANTABILITY AND FITNESS
 * FOR A PARTICULAR PURPOSE ARE DISCLAIMED. IN NO EVENT SHALL THE
 * COPYRIGHT OWNER OR CONTRIBUTORS BE LIABLE FOR ANY DIRECT, INDIRECT,
 * INCIDENTAL, SPECIAL, EXEMPLARY, OR CONSEQUENTIAL DAMAGES (INCLUDING,
 * BUT NOT LIMITED TO, PROCUREMENT OF SUBSTITUTE GOODS OR SERVICES; LOSS
 * OF USE, DATA, OR PROFITS; OR BUSINESS INTERRUPTION) HOWEVER CAUSED
 * AND ON ANY THEORY OF LIABILITY, WHETHER IN CONTRACT, STRICT
 * LIABILITY, OR TORT (INCLUDING NEGLIGENCE OR OTHERWISE) ARISING IN
 * ANY WAY OUT OF THE USE OF THIS SOFTWARE, EVEN IF ADVISED OF THE
 * POSSIBILITY OF SUCH DAMAGE.
 *
 ****************************************************************************/

/**
 * @file sdlog2_messages.h
 *
 * Log messages and structures definition.
 *
 * @author Anton Babushkin <rk3dov@gmail.com>
 */

#ifndef SDLOG2_MESSAGES_H_
#define SDLOG2_MESSAGES_H_

#include "sdlog2_format.h"

/* define message formats */

#pragma pack(push, 1)
/* --- TIME - TIME STAMP --- */
#define LOG_TIME_MSG 1
struct log_TIME_s {
	uint64_t t;
};

/* --- ATT - ATTITUDE --- */
#define LOG_ATT_MSG 2
struct log_ATT_s {
	float roll;
	float pitch;
	float yaw;
	float roll_rate;
	float pitch_rate;
	float yaw_rate;
};

/* --- ATSP - ATTITUDE SET POINT --- */
#define LOG_ATSP_MSG 3
struct log_ATSP_s {
	float roll_sp;
	float pitch_sp;
	float yaw_sp;
	float thrust_sp;
};

/* --- IMU - IMU SENSORS --- */
#define LOG_IMU_MSG 4
struct log_IMU_s {
	float acc_x;
	float acc_y;
	float acc_z;
	float gyro_x;
	float gyro_y;
	float gyro_z;
	float mag_x;
	float mag_y;
	float mag_z;
};

/* --- SENS - OTHER SENSORS --- */
#define LOG_SENS_MSG 5
struct log_SENS_s {
	float baro_pres;
	float baro_alt;
	float baro_temp;
	float diff_pres;
};

/* --- LPOS - LOCAL POSITION --- */
#define LOG_LPOS_MSG 6
struct log_LPOS_s {
	float x;
	float y;
	float z;
	float vx;
	float vy;
	float vz;
	float hdg;
	int32_t home_lat;
	int32_t home_lon;
	float home_alt;
};

/* --- LPSP - LOCAL POSITION SETPOINT --- */
#define LOG_LPSP_MSG 7
struct log_LPSP_s {
	float x;
	float y;
	float z;
	float yaw;
};

/* --- GPS - GPS POSITION --- */
#define LOG_GPS_MSG 8
struct log_GPS_s {
	uint64_t gps_time;
	uint8_t fix_type;
	float eph;
	float epv;
	int32_t lat;
	int32_t lon;
	float alt;
	float vel_n;
	float vel_e;
	float vel_d;
	float cog;
};

/* --- ATTC - ATTITUDE CONTROLS (ACTUATOR_0 CONTROLS)--- */
#define LOG_ATTC_MSG 9
struct log_ATTC_s {
	float roll;
	float pitch;
	float yaw;
	float thrust;
};

/* --- STAT - VEHICLE STATE --- */
#define LOG_STAT_MSG 10
struct log_STAT_s {
	unsigned char state;
	unsigned char flight_mode;
	unsigned char manual_control_mode;
	unsigned char manual_sas_mode;
	unsigned char armed;
	float battery_voltage;
	float battery_current;
	float battery_remaining;
	unsigned char battery_warning;
};

/* --- RC - RC INPUT CHANNELS --- */
#define LOG_RC_MSG 11
struct log_RC_s {
	float channel[8];
};

/* --- OUT0 - ACTUATOR_0 OUTPUT --- */
#define LOG_OUT0_MSG 12
struct log_OUT0_s {
	float output[8];
};

<<<<<<< HEAD
/* --- ARSP - ATTITUDE RATE SET POINT --- */
#define LOG_ARSP_MSG 13
struct log_ARSP_s {
	float roll_rate_sp;
	float pitch_rate_sp;
	float yaw_rate_sp;
=======
/* --- AIRS - AIRSPEED --- */
#define LOG_AIRS_MSG 13
struct log_AIRS_s {
	float indicated_airspeed;
	float true_airspeed;
>>>>>>> badaa5e4
};
#pragma pack(pop)

/* construct list of all message formats */

static const struct log_format_s log_formats[] = {
	LOG_FORMAT(TIME, "Q", "StartTime"),
	LOG_FORMAT(ATT, "ffffff", "Roll,Pitch,Yaw,RollRate,PitchRate,YawRate"),
	LOG_FORMAT(ATSP, "ffff", "RollSP,PitchSP,YawSP,ThrustSP"),
	LOG_FORMAT(IMU, "fffffffff", "AccX,AccY,AccZ,GyroX,GyroY,GyroZ,MagX,MagY,MagZ"),
	LOG_FORMAT(SENS, "ffff", "BaroPres,BaroAlt,BaroTemp,DiffPres"),
	LOG_FORMAT(LPOS, "fffffffLLf", "X,Y,Z,VX,VY,VZ,Heading,HomeLat,HomeLon,HomeAlt"),
	LOG_FORMAT(LPSP, "ffff", "X,Y,Z,Yaw"),
	LOG_FORMAT(GPS, "QBffLLfffff", "GPSTime,FixType,EPH,EPV,Lat,Lon,Alt,VelN,VelE,VelD,Cog"),
	LOG_FORMAT(ATTC, "ffff", "Roll,Pitch,Yaw,Thrust"),
	LOG_FORMAT(STAT, "BBBBBfffB", "State,FlightMode,CtlMode,SASMode,Armed,BatV,BatC,BatRem,BatWarn"),
	LOG_FORMAT(RC, "ffffffff", "Ch0,Ch1,Ch2,Ch3,Ch4,Ch5,Ch6,Ch7"),
	LOG_FORMAT(OUT0, "ffffffff", "Out0,Out1,Out2,Out3,Out4,Out5,Out6,Out7"),
<<<<<<< HEAD
	LOG_FORMAT(ARSP, "fff", "RollRateSP,PitchRateSP,YawRateSP"),
=======
	LOG_FORMAT(AIRS, "ff", "IndSpeed,TrueSpeed"),
>>>>>>> badaa5e4
};

static const int log_formats_num = sizeof(log_formats) / sizeof(struct log_format_s);

#endif /* SDLOG2_MESSAGES_H_ */<|MERGE_RESOLUTION|>--- conflicted
+++ resolved
@@ -172,20 +172,19 @@
 	float output[8];
 };
 
-<<<<<<< HEAD
+/* --- AIRS - AIRSPEED --- */
+#define LOG_AIRS_MSG 13
+struct log_AIRS_s {
+	float indicated_airspeed;
+	float true_airspeed;
+};
+
 /* --- ARSP - ATTITUDE RATE SET POINT --- */
 #define LOG_ARSP_MSG 13
 struct log_ARSP_s {
 	float roll_rate_sp;
 	float pitch_rate_sp;
 	float yaw_rate_sp;
-=======
-/* --- AIRS - AIRSPEED --- */
-#define LOG_AIRS_MSG 13
-struct log_AIRS_s {
-	float indicated_airspeed;
-	float true_airspeed;
->>>>>>> badaa5e4
 };
 #pragma pack(pop)
 
@@ -204,11 +203,8 @@
 	LOG_FORMAT(STAT, "BBBBBfffB", "State,FlightMode,CtlMode,SASMode,Armed,BatV,BatC,BatRem,BatWarn"),
 	LOG_FORMAT(RC, "ffffffff", "Ch0,Ch1,Ch2,Ch3,Ch4,Ch5,Ch6,Ch7"),
 	LOG_FORMAT(OUT0, "ffffffff", "Out0,Out1,Out2,Out3,Out4,Out5,Out6,Out7"),
-<<<<<<< HEAD
+	LOG_FORMAT(AIRS, "ff", "IndSpeed,TrueSpeed"),
 	LOG_FORMAT(ARSP, "fff", "RollRateSP,PitchRateSP,YawRateSP"),
-=======
-	LOG_FORMAT(AIRS, "ff", "IndSpeed,TrueSpeed"),
->>>>>>> badaa5e4
 };
 
 static const int log_formats_num = sizeof(log_formats) / sizeof(struct log_format_s);
